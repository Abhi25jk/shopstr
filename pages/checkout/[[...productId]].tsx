import { useState, useEffect } from "react";
import { useRouter } from "next/router";
import { SimplePool } from "nostr-tools";
import parseTags, {
  ProductData,
} from "../components/utility/product-parser-functions";
import CheckoutPage from "../components/checkout-page";
import { getLocalStorageData } from "../components/utility/nostr-helper-functions";

const Checkout = () => {
  const router = useRouter();
  const [relays, setRelays] = useState([]);
  const [productData, setProductData] = useState<ProductData | undefined>(
    undefined,
  );

  const { productId } = router.query;
  const productIdString = productId ? productId[0] : "";

  useEffect(() => {
    if (!productId) {
      router.push("/"); // if there isn't a productId, redirect to home page
    }
  }, []);

  useEffect(() => {
    let { relays } = getLocalStorageData();
<<<<<<< HEAD
    setRelays(
      relays
        ? relays
        : [
            "wss://relay.damus.io",
            "wss://nos.lol",
            "wss://nostr.mutinywallet.com",
          ],
    );
=======
    setRelays(relays ? relays : ["wss://relay.damus.io", "wss://nos.lol", "wss://nostr.mutinywallet.com"]);
>>>>>>> 27786f71
  }, []);

  useEffect(() => {
    const pool = new SimplePool();

    let subParams: { ids: string[]; kinds: number[] } = {
      ids: [productIdString],
      kinds: [30402],
    };

    let h = pool.subscribeMany(relays, [subParams], {
      onevent(event) {
        const productData = parseTags(event);
        setProductData(productData);
      },
      oneose() {
        h.close();
      },
    });
  }, [relays]);

  return <CheckoutPage productData={productData} />;
};

export default Checkout;<|MERGE_RESOLUTION|>--- conflicted
+++ resolved
@@ -25,19 +25,7 @@
 
   useEffect(() => {
     let { relays } = getLocalStorageData();
-<<<<<<< HEAD
-    setRelays(
-      relays
-        ? relays
-        : [
-            "wss://relay.damus.io",
-            "wss://nos.lol",
-            "wss://nostr.mutinywallet.com",
-          ],
-    );
-=======
     setRelays(relays ? relays : ["wss://relay.damus.io", "wss://nos.lol", "wss://nostr.mutinywallet.com"]);
->>>>>>> 27786f71
   }, []);
 
   useEffect(() => {
